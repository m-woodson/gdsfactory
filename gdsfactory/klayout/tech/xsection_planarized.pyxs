--- conflicted
+++ resolved
@@ -1,39 +1,3 @@
-<<<<<<< HEAD
-#######################
-# cross-section settings script for Klayout using generic layer map
-# https://sourceforge.net/p/xsectionklayout/wiki/MainPage/
-# Download the ruby module here: http://sourceforge.net/p/xsectionklayout/code/HEAD/tree/trunk/src/xsection.rbm?format=raw
-# Copy xsection.lym to the installation path of KLayout macros. That is the place where the KLayout binary is installed
-# ~/.klayout/macros/ (in Mac)
-# C:\Users\username\AppData\Roaming\KLayout (64bit) (in windows)
-#######################
-
-# Sample technology values, modify them to match your particular technology
-
-t_box = 1.0
-t_slab = 0.09
-t_si = 0.22
-t_ge = 0.4
-t_nitride = 0.4
-
-h_etch1 = 0.07
-h_etch2 = 0.06  # 60nm etch after 70nm = 130nm etch (90nm slab)
-h_etch3 = 0.09  # etches the remaining 90nm slab for strip straights
-
-t_clad = 0.6
-t_m1 = 0.5
-t_m2 = 0.5
-t_m3 = 2.0
-
-hm1m2 = 0.6
-hm2m3 = 0.3
-hheater = 0.1
-gap_oxide_nitride = 0.82
-t_m1_oxide = 0.6
-t_m2_oxide = 2.0
-t_m3_oxide = 0.5
-=======
->>>>>>> f3440f07
 
 
 t_box=2.0
@@ -173,13 +137,8 @@
 viac = deposit(2 * t_clad, 2 * t_clad)
 planarize(less=2 * t_clad, into=[viac])
 
-<<<<<<< HEAD
-mh = deposit(hheater, hheater)
-mask(l_mh.inverted()).etch(hheater + hheater, into=[mh])
-=======
 mh = deposit(t_heater, t_heater)
 mask(l_mh.inverted()).etch(t_heater + t_heater, into=[mh])
->>>>>>> f3440f07
 m1 = deposit(t_m1, t_m1)
 mask(l_m1.inverted()).etch(t_m1 + t_m1, into=[m1])
 output("306/0", mh)
@@ -192,11 +151,7 @@
 ox_m1 = deposit(2 * t_m1_oxide, 2 * t_m1_oxide, mode="round")
 planarize(less=t_m1_oxide, into=[ox_m1])
 
-<<<<<<< HEAD
-mask(l_via1).etch(t_m1_oxide + hm1m2, taper=4, into=[ox_m1])
-=======
 mask(l_via1).etch(t_m1_oxide + gap_m1_m2, taper=4, into=[ox_m1])
->>>>>>> f3440f07
 via1 = deposit(t_m2, t_m2)
 
 mask(l_m2.inverted()).etch(t_m2, taper=4, into=[via1])
@@ -208,11 +163,7 @@
 output("307/0", ox_m1)
 
 ################# VIA2 and M3
-<<<<<<< HEAD
-mask(l_via2).etch(t_m2_oxide + hm2m3, taper=4, into=[ox_m2, ox_m2])
-=======
 mask(l_via2).etch(t_m2_oxide + gap_m2_m3, taper=4, into=[ox_m2, ox_m2])
->>>>>>> f3440f07
 via2 = deposit(t_m3, t_m3)
 mask(l_m3.inverted()).etch(t_m3, taper=4, into=[via2])
 output("310/0", via2)
